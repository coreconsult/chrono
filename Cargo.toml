--- conflicted
+++ resolved
@@ -15,11 +15,6 @@
 name = "chrono"
 
 [dependencies]
-<<<<<<< HEAD
 time = "0.1.15"
-=======
-time = "0.1.14"
 regex = "0.1.12"
 regex_macros = "0.1.6"
-
->>>>>>> dd4f6794
