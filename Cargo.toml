--- conflicted
+++ resolved
@@ -1,10 +1,6 @@
 [package]
 name = "chrono"
-<<<<<<< HEAD
 version = "0.2.0-dev"
-=======
-version = "0.1.18"
->>>>>>> a4f5d19d
 authors = ["Kang Seonghoon <public+rust@mearie.org>"]
 
 description = "Date and time library for Rust"
